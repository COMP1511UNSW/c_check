--- conflicted
+++ resolved
@@ -73,17 +73,6 @@
 	return parser.parse_args()
 
 def get_library_include():
-<<<<<<< HEAD
-	# we could use ``clang -print-search-dirs`` here?
-	for library_file in sorted(glob.glob('/usr/lib/x86_64-linux-gnu/libclang-*.so.1'), reverse=True):
-		clang_version = re.sub(r'.*libclang-(.*).so.1', r'\1', library_file)
-		include_directories = glob.glob(f'/usr/lib/llvm-{clang_version}/lib/clang/{clang_version}*/include/')
-		if include_directories:
-			clang.cindex.Config.set_library_file(library_file)
-			return ["-I" + include_directories[0]]
-	return []
-	
-=======
 	import shutil, subprocess
 	clang_bin = shutil.which('clang')
 	if not clang_bin:
@@ -112,7 +101,6 @@
 
 	return ['-isystem', include_directory]
 
->>>>>>> 881e9425
 def check_file(index, C_source_filename, args, index_parse_args):
 	try:
 		with open(C_source_filename, encoding='utf-8', errors='replace') as f:
@@ -178,11 +166,7 @@
 
 	if n_always_banned_code:
 		# FIXME -but relative link here
-<<<<<<< HEAD
-		print("  For more information on C features not permitted in COMP1521 see http://cgi.cse.unsw.edu.au/~cs1511/19T2/resources/style_guide.html")
-=======
 		print("  For more information on C features not permitted in COMP1521 see https://cgi.cse.unsw.edu.au/~cs1521/19T3/resources/cs1521.style_guide.html")
->>>>>>> 881e9425
 		print()
 
 	return n_always_banned_code + n_banned_code
